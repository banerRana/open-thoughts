# Open Thoughts
<<<<<<< HEAD
**Curating the best open reasoning datasets.**  A [bespokelabs](https://bespokelabs.ai/) and [datacomp](https://www.datacomp.ai/) community effort.
=======
>>>>>>> de346fd9

Curating the best open reasoning datasets. A collaboration led by [bespokelabs](https://bespokelabs.ai/) and the [datacomp](https://www.datacomp.ai/) community.

Our first goal is to curate a reasoning dataset to train state of the art small reasoning models that surpass [DeepSeek-R1-Distill-32B](https://huggingface.co/deepseek-ai/DeepSeek-R1-Distill-Qwen-32B) and [DeepSeek-R1-Distill-7B](https://huggingface.co/deepseek-ai/DeepSeek-R1-Distill-Qwen-7B) on math and code reasoning benchmarks. 

# News
- **[2025/01/28]** 🎉 [Open Thoughts](https://www.open-thoughts.ai/) launches with [open-thoughts-114k dataset](https://huggingface.co/datasets/open-thoughts/open-thoughts-114k) and [open-thinker-7B model](https://huggingface.co/open-thoughts/open-thinker-7B).
- **[2025/01/22]** 🎉 We [release](https://www.bespokelabs.ai/blog/bespoke-stratos-the-unreasonable-effectiveness-of-reasoning-distillation) our [Bespoke-Stratos-17k dataset](https://huggingface.co/datasets/bespokelabs/Bespoke-Stratos-17k) and [Bespoke-Stratos-32B model](https://huggingface.co/bespokelabs/Bespoke-Stratos-32B) 

# Links
- 📊 Open Thoughts Launch Blog Post
- 🧠 [open-thoughts-114k dataset](https://huggingface.co/datasets/open-thoughts/open-thoughts-114k)
- 🤖 [open-thinker-7B model](https://huggingface.co/open-thoughts/open-thinker-7B)
- 📊 [Bespoke-Stratos Blog Post](https://www.bespokelabs.ai/blog/bespoke-stratos-the-unreasonable-effectiveness-of-reasoning-distillation)
- 🧠 [Bespoke-Stratos-17k dataset](https://huggingface.co/datasets/bespokelabs/Bespoke-Stratos-17k)
- 🤖[Bespoke-Stratos-32B model](https://huggingface.co/bespokelabs/Bespoke-Stratos-32B)
- 🤖 [Bespoke-Stratos-7B model](https://huggingface.co/bespokelabs/Bespoke-Stratos-7B)

# Installation
```
make install
poetry shell
```
Set the DeepSeek API key:
```
export DEEPSEEK_API_KEY=your_api_key
```

Set HF_ORG to your organization id. Set HF_PRIVATE=true if you want to push to a private repo.
```
export HF_ORG=your_org_id
export HF_PRIVATE=false
```

# Data Generation

Currently, we are generating data for the following domains:
1. Code
2. Math
3. Science
4. Puzzle

The recipe is outlined below:
<picture>
    <source media="(prefers-color-scheme: light)" width="100%" srcset="diagram.png">
    <img alt="Data Curation Recipe" width="100%" src="diagram_dark.png">
</picture>

More instructions are in [open_thoughts/README.md](open_thoughts/README.md).


# Training and Evaluation
Training and evaluation code coming soon.

# Results

||Bespoke-Stratos-7B|Qwen2.5-7B-Instruct|DeepSeek-R1-Distill-Qwen-7B (Ours / Reported)| Open-Thinker-7B |
|---|---|---|---|--- |
|AIME2024|20.0|10.0|43.3 / 55.5| ? |
|MATH500|82.0|74.2|89.4 / 92.8| ? |
|GPQA-Diamond|37.8|33.3|44.9 / 49.1| ? |
|LiveCodeBench v2 Easy|71.4|65.9|81.3 /-| ? |
|LiveCodeBench v2 Medium|25.5|18.9|42.2 / -| ? |
|LiveCodeBench v2 Hard|1.6|3.3|2.4 / - | ? |
|LiveCodeBench v2 All|36.1|31.9|46.6 / -  | ? |

# About Us

We are a team of researchers and engineers from [Bespoke Labs](https://www.bespokelabs.ai/), Stanford, University of California Berkeley, University of Washington, Juelich Supercomputing Center (JSC), LAION, UCLA, UNC Chapel Hill, UT Austin, and Toyota Research Institute united around building the best datasets (and thus the best models). See our previous works at [datacomp.ai](https://www.datacomp.ai/) and [mlfoundations](https://github.com/mlfoundations).

# Sponsors
Open Thoughts is supported by 
- [Bespoke Labs](https://www.bespokelabs.ai/)
- [Lambda Labs](https://lambdalabs.com/)
- [IFML](https://www.ifml.institute/)
- [NSF](https://www.nsf.gov/)
- [Juelich Supercomputing Center](https://www.fz-juelich.de/en/ias/jsc)
- [Toyota Research Institute](https://www.tri.global/)<|MERGE_RESOLUTION|>--- conflicted
+++ resolved
@@ -1,8 +1,4 @@
 # Open Thoughts
-<<<<<<< HEAD
-**Curating the best open reasoning datasets.**  A [bespokelabs](https://bespokelabs.ai/) and [datacomp](https://www.datacomp.ai/) community effort.
-=======
->>>>>>> de346fd9
 
 Curating the best open reasoning datasets. A collaboration led by [bespokelabs](https://bespokelabs.ai/) and the [datacomp](https://www.datacomp.ai/) community.
 
